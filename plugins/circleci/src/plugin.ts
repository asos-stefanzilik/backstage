--- conflicted
+++ resolved
@@ -13,16 +13,8 @@
  * See the License for the specific language governing permissions and
  * limitations under the License.
  */
-<<<<<<< HEAD
-import { createPlugin } from '@backstage/core';
 
-export const plugin = createPlugin({
-  id: 'circleci',
-=======
 import { createPlugin, createApiFactory, configApiRef } from '@backstage/core';
-import { circleCIRouteRef, circleCIBuildRouteRef } from './route-refs';
-import BuildsPage from './pages/BuildsPage/BuildsPage';
-import BuildWithStepsPage from './pages/BuildWithStepsPage/BuildWithStepsPage';
 import { circleCIApiRef, CircleCIApi } from './api';
 
 export const plugin = createPlugin({
@@ -37,9 +29,4 @@
         ),
     }),
   ],
-  register({ router }) {
-    router.addRoute(circleCIRouteRef, BuildsPage);
-    router.addRoute(circleCIBuildRouteRef, BuildWithStepsPage);
-  },
->>>>>>> ffadf3e9
 });