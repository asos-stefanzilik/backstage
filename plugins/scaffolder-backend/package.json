{
  "name": "@backstage/plugin-scaffolder-backend",
  "version": "0.1.1-alpha.24",
  "main": "src/index.ts",
  "types": "src/index.ts",
  "license": "Apache-2.0",
  "private": false,
  "publishConfig": {
    "access": "public",
    "main": "dist/index.cjs.js",
    "types": "dist/index.d.ts"
  },
  "scripts": {
    "start": "backstage-cli backend:dev",
    "build": "backstage-cli backend:build",
    "lint": "backstage-cli lint",
    "test": "backstage-cli test",
    "prepack": "backstage-cli prepack",
    "postpack": "backstage-cli postpack",
    "clean": "backstage-cli clean"
  },
  "dependencies": {
<<<<<<< HEAD
    "@backstage/backend-common": "^0.1.1-alpha.22",
    "@backstage/catalog-model": "^0.1.1-alpha.22",
    "@backstage/config": "^0.1.1-alpha.22",
    "@backstage/plugin-github-actions": "^0.1.1-alpha.22",
=======
    "@backstage/backend-common": "^0.1.1-alpha.24",
    "@backstage/catalog-model": "^0.1.1-alpha.24",
    "@backstage/config": "^0.1.1-alpha.24",
>>>>>>> 108ce379
    "@gitbeaker/core": "^23.5.0",
    "@gitbeaker/node": "^23.5.0",
    "@octokit/rest": "^18.0.0",
    "@types/dockerode": "^2.5.32",
    "@types/express": "^4.17.6",
    "azure-devops-node-api": "^10.1.1",
    "command-exists-promise": "^2.0.2",
    "compression": "^1.7.4",
    "cors": "^2.8.5",
    "dockerode": "^3.2.0",
    "express": "^4.17.1",
    "express-promise-router": "^3.0.3",
    "fs-extra": "^9.0.0",
    "git-url-parse": "^11.2.0",
    "globby": "^11.0.0",
    "helmet": "^4.0.0",
    "jsonschema": "^1.2.6",
    "morgan": "^1.10.0",
    "nodegit": "0.27.0",
    "uuid": "^8.2.0",
    "winston": "^3.2.1",
    "yaml": "^1.10.0"
  },
  "devDependencies": {
    "@backstage/cli": "^0.1.1-alpha.24",
    "@octokit/types": "^5.4.1",
    "@types/fs-extra": "^9.0.1",
    "@types/git-url-parse": "^9.0.0",
    "@types/nodegit": "0.26.8",
    "@types/supertest": "^2.0.8",
    "supertest": "^4.0.2",
    "yaml": "^1.10.0"
  },
  "files": [
    "dist"
  ]
}<|MERGE_RESOLUTION|>--- conflicted
+++ resolved
@@ -20,16 +20,10 @@
     "clean": "backstage-cli clean"
   },
   "dependencies": {
-<<<<<<< HEAD
-    "@backstage/backend-common": "^0.1.1-alpha.22",
-    "@backstage/catalog-model": "^0.1.1-alpha.22",
-    "@backstage/config": "^0.1.1-alpha.22",
-    "@backstage/plugin-github-actions": "^0.1.1-alpha.22",
-=======
+    "@backstage/plugin-github-actions": "^0.1.1-alpha.24",
     "@backstage/backend-common": "^0.1.1-alpha.24",
     "@backstage/catalog-model": "^0.1.1-alpha.24",
     "@backstage/config": "^0.1.1-alpha.24",
->>>>>>> 108ce379
     "@gitbeaker/core": "^23.5.0",
     "@gitbeaker/node": "^23.5.0",
     "@octokit/rest": "^18.0.0",
