--- conflicted
+++ resolved
@@ -29,12 +29,7 @@
     "@backstage/types": "workspace:^",
     "@material-ui/core": "^4.12.2",
     "@material-ui/icons": "^4.9.1",
-<<<<<<< HEAD
     "@material-ui/lab": "4.0.0-alpha.61",
-    "@types/zen-observable": "^0.8.2",
-=======
-    "@material-ui/lab": "4.0.0-alpha.57",
->>>>>>> 54334bda
     "react-hook-form": "^7.12.2",
     "react-use": "^17.2.4",
     "uuid": "^8.3.2",
